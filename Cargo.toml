--- conflicted
+++ resolved
@@ -19,13 +19,8 @@
 [dependencies]
 chrono = { version = "^0.4.9", features = ["serde"] }
 csv-core = "0.1"
-<<<<<<< HEAD
 dashmap = "4"
-itertools = "0.9"
-=======
-dashmap = "3"
 itertools = "0.10"
->>>>>>> 6493a784
 num-traits = "0.2"
 statistical = "1"
 strum = "0.20"
